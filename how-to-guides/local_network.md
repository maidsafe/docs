# Local Network Setup Guide

This guide explains how to set up and run a local Autonomi network for development and testing purposes.

## Prerequisites

* Rust toolchain (with `cargo` installed)
* Git (for cloning the repository)

That's it! Everything else needed will be built from source.

## Starting a Network

1. Clone the repository:

```bash
git clone https://github.com/maidsafe/autonomi
cd autonomi
```

2. Start a local EVM testnet:

```bash
cargo run --bin evm-testnet 
```

<<<<<<< HEAD
This script will:

* Build all necessary components
* Start a local EVM testnet
* Start a local Autonomi node
* Set up the development environment

## Network Components

The local network consists of:

* An Autonomi node running in local mode
* A local EVM test network with pre-funded accounts
* Test wallets for development

## Testing with EVM Networks

The local EVM network provides a complete testing environment for blockchain interactions:

### Pre-deployed Contracts

The following contracts are automatically deployed:

* Payment Vault Contract (`PaymentVaultNoProxy`)
  * Handles data storage payments
  * Manages token approvals and transfers
  * Verifies payment proofs
* Test Token Contract (`TestToken`)
  * ERC20 token for testing payments
  * Pre-minted supply for test accounts
  * Automatic approval for test wallets

### Test Accounts

Several accounts are pre-funded and ready to use:

```
Primary Test Account:
Address: 0xf39Fd6e51aad88F6F4ce6aB8827279cffFb92266
Private Key: 0xac0974bec39a17e36ba4a6b4d238ff944bacb478cbed5efcae784d7bf4f2ff80
Balance: 10000 TEST tokens

Secondary Test Account:
Address: 0x70997970C51812dc3A010C7d01b50e0d17dc79C8
Private Key: 0x59c6995e998f97a5a0044966f0945389dc9e86dae88c7a8412f4603b6b78690d
Balance: 1000 TEST tokens
```

### RPC Endpoint

The local EVM network exposes an RPC endpoint at `http://localhost:8545` with:

* Full JSON-RPC API support
* WebSocket subscriptions
* Low block time (1 second)
* Zero gas costs
* Instant transaction confirmations

### Interacting with the Network

{% tabs %}
{% tab title="Rust" %}
```rust
use ethers::prelude::*;

// Connect to local network
let provider = Provider::<Http>::try_from("http://localhost:8545")?;
let wallet = LocalWallet::from_bytes(&PRIVATE_KEY)?;
let client = SignerMiddleware::new(provider, wallet);

// Get contract instances
let payment_vault = PaymentVault::new(
    PAYMENT_VAULT_ADDRESS,
    Arc::new(client)
);

// Interact with contracts
payment_vault.get_quote(metrics).call().await?;
payment_vault.pay_for_quotes(payments).send().await?;
```
{% endtab %}

{% tab title="Python" %}
```python
from web3 import Web3
from eth_account import Account

# Connect to local network
w3 = Web3(Web3.HTTPProvider('http://localhost:8545'))
account = Account.from_key(PRIVATE_KEY)

# Get contract instances
payment_vault = w3.eth.contract(
    address=PAYMENT_VAULT_ADDRESS,
    abi=PAYMENT_VAULT_ABI
)

# Interact with contracts
payment_vault.functions.getQuote([metrics]).call()
payment_vault.functions.payForQuotes(payments).transact()
```
{% endtab %}
{% endtabs %}

## Environment Variables

The following environment variables are set up automatically:

* `ANT_PEERS` - Local node endpoint
* `ANT_LOG` - Logging level
* `CLIENT_DATA_PATH` - Client data directory

## Monitoring and Debugging

### Logging

#### Node Logs

The Autonomi node generates detailed logs that can be controlled via `RUST_LOG`:

```bash
# Trace level for maximum detail
RUST_LOG=trace ./test-local.sh

# Focus on specific modules
RUST_LOG=autonomi=debug,ant_node=trace ./test-local.sh

# Log locations:
- Node logs: $NODE_DATA_DIR/node.log
- EVM logs: $NODE_DATA_DIR/evm.log
```

#### Log Levels

* `error`: Critical issues that need immediate attention
* `warn`: Important events that aren't failures
* `info`: General operational information
* `debug`: Detailed information for debugging
* `trace`: Very detailed protocol-level information

#### Following Logs

```bash
# Follow node logs
tail -f "$NODE_DATA_DIR/node.log"

# Follow EVM logs
tail -f "$NODE_DATA_DIR/evm.log"

# Filter for specific events
tail -f "$NODE_DATA_DIR/node.log" | grep "payment"
```

### Debugging

#### Node Debugging

{% tabs %}
{% tab title="Rust-lldb" %}
```bash
# Start node with debugger
rust-lldb target/debug/antnode -- --features test

# Common commands:
b autonomi::client::payment::pay  # Set breakpoint
r                                # Run
bt                              # Backtrace
p variable                      # Print variable
c                              # Continue
```
{% endtab %}

{% tab title="rust-gdb" %}
```bash
# Start node with debugger
rust-gdb target/debug/antnode -- --features test

# Common commands:
break autonomi::client::payment::pay  # Set breakpoint
run                                  # Run
backtrace                           # Show backtrace
print variable                      # Examine variable
continue                            # Continue execution
```
{% endtab %}
{% endtabs %}

#### Network Monitoring

Monitor network activity:
=======
3. Start a local Autonomi network:
>>>>>>> 06e55ed2

```bash
cargo run --bin antctl -- local run --build --clean --rewards-address 0xf39Fd6e51aad88F6F4ce6aB8827279cffFb92266 evm-local
```

Done!<|MERGE_RESOLUTION|>--- conflicted
+++ resolved
@@ -24,200 +24,7 @@
 cargo run --bin evm-testnet 
 ```
 
-<<<<<<< HEAD
-This script will:
-
-* Build all necessary components
-* Start a local EVM testnet
-* Start a local Autonomi node
-* Set up the development environment
-
-## Network Components
-
-The local network consists of:
-
-* An Autonomi node running in local mode
-* A local EVM test network with pre-funded accounts
-* Test wallets for development
-
-## Testing with EVM Networks
-
-The local EVM network provides a complete testing environment for blockchain interactions:
-
-### Pre-deployed Contracts
-
-The following contracts are automatically deployed:
-
-* Payment Vault Contract (`PaymentVaultNoProxy`)
-  * Handles data storage payments
-  * Manages token approvals and transfers
-  * Verifies payment proofs
-* Test Token Contract (`TestToken`)
-  * ERC20 token for testing payments
-  * Pre-minted supply for test accounts
-  * Automatic approval for test wallets
-
-### Test Accounts
-
-Several accounts are pre-funded and ready to use:
-
-```
-Primary Test Account:
-Address: 0xf39Fd6e51aad88F6F4ce6aB8827279cffFb92266
-Private Key: 0xac0974bec39a17e36ba4a6b4d238ff944bacb478cbed5efcae784d7bf4f2ff80
-Balance: 10000 TEST tokens
-
-Secondary Test Account:
-Address: 0x70997970C51812dc3A010C7d01b50e0d17dc79C8
-Private Key: 0x59c6995e998f97a5a0044966f0945389dc9e86dae88c7a8412f4603b6b78690d
-Balance: 1000 TEST tokens
-```
-
-### RPC Endpoint
-
-The local EVM network exposes an RPC endpoint at `http://localhost:8545` with:
-
-* Full JSON-RPC API support
-* WebSocket subscriptions
-* Low block time (1 second)
-* Zero gas costs
-* Instant transaction confirmations
-
-### Interacting with the Network
-
-{% tabs %}
-{% tab title="Rust" %}
-```rust
-use ethers::prelude::*;
-
-// Connect to local network
-let provider = Provider::<Http>::try_from("http://localhost:8545")?;
-let wallet = LocalWallet::from_bytes(&PRIVATE_KEY)?;
-let client = SignerMiddleware::new(provider, wallet);
-
-// Get contract instances
-let payment_vault = PaymentVault::new(
-    PAYMENT_VAULT_ADDRESS,
-    Arc::new(client)
-);
-
-// Interact with contracts
-payment_vault.get_quote(metrics).call().await?;
-payment_vault.pay_for_quotes(payments).send().await?;
-```
-{% endtab %}
-
-{% tab title="Python" %}
-```python
-from web3 import Web3
-from eth_account import Account
-
-# Connect to local network
-w3 = Web3(Web3.HTTPProvider('http://localhost:8545'))
-account = Account.from_key(PRIVATE_KEY)
-
-# Get contract instances
-payment_vault = w3.eth.contract(
-    address=PAYMENT_VAULT_ADDRESS,
-    abi=PAYMENT_VAULT_ABI
-)
-
-# Interact with contracts
-payment_vault.functions.getQuote([metrics]).call()
-payment_vault.functions.payForQuotes(payments).transact()
-```
-{% endtab %}
-{% endtabs %}
-
-## Environment Variables
-
-The following environment variables are set up automatically:
-
-* `ANT_PEERS` - Local node endpoint
-* `ANT_LOG` - Logging level
-* `CLIENT_DATA_PATH` - Client data directory
-
-## Monitoring and Debugging
-
-### Logging
-
-#### Node Logs
-
-The Autonomi node generates detailed logs that can be controlled via `RUST_LOG`:
-
-```bash
-# Trace level for maximum detail
-RUST_LOG=trace ./test-local.sh
-
-# Focus on specific modules
-RUST_LOG=autonomi=debug,ant_node=trace ./test-local.sh
-
-# Log locations:
-- Node logs: $NODE_DATA_DIR/node.log
-- EVM logs: $NODE_DATA_DIR/evm.log
-```
-
-#### Log Levels
-
-* `error`: Critical issues that need immediate attention
-* `warn`: Important events that aren't failures
-* `info`: General operational information
-* `debug`: Detailed information for debugging
-* `trace`: Very detailed protocol-level information
-
-#### Following Logs
-
-```bash
-# Follow node logs
-tail -f "$NODE_DATA_DIR/node.log"
-
-# Follow EVM logs
-tail -f "$NODE_DATA_DIR/evm.log"
-
-# Filter for specific events
-tail -f "$NODE_DATA_DIR/node.log" | grep "payment"
-```
-
-### Debugging
-
-#### Node Debugging
-
-{% tabs %}
-{% tab title="Rust-lldb" %}
-```bash
-# Start node with debugger
-rust-lldb target/debug/antnode -- --features test
-
-# Common commands:
-b autonomi::client::payment::pay  # Set breakpoint
-r                                # Run
-bt                              # Backtrace
-p variable                      # Print variable
-c                              # Continue
-```
-{% endtab %}
-
-{% tab title="rust-gdb" %}
-```bash
-# Start node with debugger
-rust-gdb target/debug/antnode -- --features test
-
-# Common commands:
-break autonomi::client::payment::pay  # Set breakpoint
-run                                  # Run
-backtrace                           # Show backtrace
-print variable                      # Examine variable
-continue                            # Continue execution
-```
-{% endtab %}
-{% endtabs %}
-
-#### Network Monitoring
-
-Monitor network activity:
-=======
 3. Start a local Autonomi network:
->>>>>>> 06e55ed2
 
 ```bash
 cargo run --bin antctl -- local run --build --clean --rewards-address 0xf39Fd6e51aad88F6F4ce6aB8827279cffFb92266 evm-local
