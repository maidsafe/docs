--- conflicted
+++ resolved
@@ -21,13 +21,10 @@
 cargo add autonomi
 ```
 {% endtab %}
-<<<<<<< HEAD
 
 {% tab title="Python" %}
 pip install autonomi-client
 {% endtab %}
-=======
->>>>>>> eb5d5c4c
 {% endtabs %}
 
 ### Setup a Client
@@ -45,7 +42,6 @@
 }
 ```
 {% endtab %}
-<<<<<<< HEAD
 
 {% tab title="Python" %}
 ```python
@@ -59,8 +55,6 @@
 ```
 
 {% endtab %}
-=======
->>>>>>> eb5d5c4c
 {% endtabs %}
 
 ### Download a Dog Picture
@@ -90,8 +84,6 @@
 }
 ```
 {% endtab %}
-<<<<<<< HEAD
-
 {% tab title="Python" %}
 ```python
 from autonomi_client import Client
@@ -109,6 +101,4 @@
 asyncio.run(main())
 ```
 {% endtab %}
-=======
->>>>>>> eb5d5c4c
 {% endtabs %}